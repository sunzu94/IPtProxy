--- conflicted
+++ resolved
@@ -82,15 +82,11 @@
 	StateLocation += "/pt_state"
 }
 
-<<<<<<< HEAD
-// StartObfs4Proxy - Start the Obfs4Proxy.
-=======
 
 // StartObfs4Proxy - Start the Obfs4Proxy.
 //
 // This will test, if the default ports are available. If not, it will increment them until there is.
 // Only use the port properties after calling this, they might have been changed!
->>>>>>> 6a73ee5d
 //
 // @param logLevel Log level (ERROR/WARN/INFO/DEBUG). Defaults to ERROR if empty string.
 //
