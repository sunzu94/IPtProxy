--- conflicted
+++ resolved
@@ -93,8 +93,7 @@
 
 	fixEnv()
 
-<<<<<<< HEAD
-	go snowflakeclient.Start(ice, url, front, logFile, logToStateDir, keepLocalAddresses, unsafeLogging, maxPeers)
+	go snowflakeclient.Start(ice, url, front, logFile, &logToStateDir, &keepLocalAddresses, &unsafeLogging, maxPeers)
 }
 
 //goland:noinspection GoUnusedExportedFunction
@@ -108,9 +107,6 @@
 	go snowflakeclient.Stop()
 
 	snowflakeRunning = false
-=======
-	go snowflakeclient.Start(ice, url, front, logFile, &logToStateDir, &keepLocalAddresses, &unsafeLogging, maxPeers)
->>>>>>> 2d8b2357
 }
 
 // Hack: Set some environment variables that are either
